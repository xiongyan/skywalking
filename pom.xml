<?xml version="1.0" encoding="UTF-8"?>
<!--
  ~ Copyright 2017, OpenSkywalking Organization All rights reserved.
  ~
  ~ Licensed under the Apache License, Version 2.0 (the "License");
  ~ you may not use this file except in compliance with the License.
  ~ You may obtain a copy of the License at
  ~
  ~     http://www.apache.org/licenses/LICENSE-2.0
  ~
  ~ Unless required by applicable law or agreed to in writing, software
  ~ distributed under the License is distributed on an "AS IS" BASIS,
  ~ WITHOUT WARRANTIES OR CONDITIONS OF ANY KIND, either express or implied.
  ~ See the License for the specific language governing permissions and
  ~ limitations under the License.
  ~
  ~ Project repository: https://github.com/OpenSkywalking/skywalking
  -->

<project xmlns="http://maven.apache.org/POM/4.0.0" xmlns:xsi="http://www.w3.org/2001/XMLSchema-instance"
         xsi:schemaLocation="http://maven.apache.org/POM/4.0.0 http://maven.apache.org/xsd/maven-4.0.0.xsd">
    <modelVersion>4.0.0</modelVersion>

    <groupId>org.skywalking</groupId>
    <artifactId>apm</artifactId>
<<<<<<< HEAD
    <version>3.3.0-2017</version>
=======
    <version>5.0-2018-preview</version>
>>>>>>> e009fce2

    <developers>
        <developer>
            <name>Wu Sheng</name>
            <email>wu.sheng@foxmail.com</email>
            <url>https://github.com/wu-sheng</url>
            <roles>
                <role>Founder</role>
                <role>PMC member</role>
            </roles>
        </developer>
        <developer>
            <name>Peng Yongsheng</name>
            <url>https://github.com/peng-yongsheng</url>
            <roles>
                <role>PMC member</role>
            </roles>
        </developer>
        <developer>
            <name>Zhang Xin</name>
            <url>https://github.com/ascrutae</url>
            <roles>
                <role>PMC member</role>
            </roles>
        </developer>
    </developers>

    <modules>
        <module>apm-commons</module>
        <module>apm-sniffer</module>
        <module>apm-application-toolkit</module>
        <module>apm-network</module>
        <module>apm-collector</module>
    </modules>
    <packaging>pom</packaging>

    <name>apm</name>
    <url>https://github.com/OpenSkywalking/skywalking</url>

    <issueManagement>
        <system>GitHub</system>
        <url>https://github.com/OpenSkywalking/skywalking/issues</url>
    </issueManagement>

    <ciManagement>
        <system>travis</system>
        <url>https://travis-ci.org/wu-sheng/sky-walking</url>
    </ciManagement>

    <properties>
        <project.build.sourceEncoding>UTF-8</project.build.sourceEncoding>
        <compiler.version>1.8</compiler.version>
        <scala.compiler.version>2.11.7</scala.compiler.version>
        <powermock.version>1.6.4</powermock.version>
        <docker.plugin.version>0.4.13</docker.plugin.version>
        <checkstyle.header.file>java.header</checkstyle.header.file>
    </properties>

    <dependencies>
        <dependency>
            <groupId>junit</groupId>
            <artifactId>junit</artifactId>
            <version>4.12</version>
            <scope>test</scope>
        </dependency>
        <dependency>
            <groupId>org.mockito</groupId>
            <artifactId>mockito-all</artifactId>
            <version>1.10.19</version>
            <scope>test</scope>
        </dependency>
        <dependency>
            <groupId>org.powermock</groupId>
            <artifactId>powermock-module-junit4</artifactId>
            <version>${powermock.version}</version>
            <scope>test</scope>
        </dependency>
        <dependency>
            <groupId>org.powermock</groupId>
            <artifactId>powermock-api-mockito</artifactId>
            <version>${powermock.version}</version>
            <scope>test</scope>
        </dependency>
    </dependencies>

    <build>
        <plugins>
            <plugin>
                <groupId>org.codehaus.mojo</groupId>
                <artifactId>exec-maven-plugin</artifactId>
                <version>1.6.0</version>
                <executions>
                    <execution>
                        <id>install-jmxtools</id>
                        <inherited>false</inherited>
                        <phase>process-resources</phase>
                        <goals>
                            <goal>exec</goal>
                        </goals>
                        <configuration>
                            <executable>mvn</executable>
                            <arguments>
                                <argument>install:install-file</argument>
                                <argument>-Dfile=jmxtools-1.2.1.jar</argument>
                                <argument>-DgroupId=com.sun.jdmk</argument>
                                <argument>-DartifactId=jmxtools</argument>
                                <argument>-Dversion=1.2.1</argument>
                                <argument>-Dpackaging=jar</argument>
                            </arguments>
                            <workingDirectory>${project.basedir}/ci-dependencies</workingDirectory>
                        </configuration>
                    </execution>
                    <execution>
                        <id>install-ojdbc</id>
                        <inherited>false</inherited>
                        <phase>process-resources</phase>
                        <goals>
                            <goal>exec</goal>
                        </goals>
                        <configuration>
                            <executable>mvn</executable>
                            <arguments>
                                <argument>install:install-file</argument>
                                <argument>-Dfile=ojdbc14-10.2.0.4.0.jar</argument>
                                <argument>-DgroupId=com.oracle</argument>
                                <argument>-DartifactId=ojdbc14</argument>
                                <argument>-Dversion=10.2.0.4.0</argument>
                                <argument>-Dpackaging=jar</argument>
                            </arguments>
                            <workingDirectory>${project.basedir}/ci-dependencies</workingDirectory>
                        </configuration>
                    </execution>
                    <execution>
                        <id>install-resin</id>
                        <inherited>false</inherited>
                        <phase>process-resources</phase>
                        <goals>
                            <goal>exec</goal>
                        </goals>
                        <configuration>
                            <executable>mvn</executable>
                            <arguments>
                                <argument>install:install-file</argument>
                                <argument>-Dfile=resin-4.0.41.jar</argument>
                                <argument>-DgroupId=com.caucho</argument>
                                <argument>-DartifactId=resin</argument>
                                <argument>-Dversion=4.0.41</argument>
                                <argument>-Dpackaging=jar</argument>
                            </arguments>
                            <workingDirectory>${project.basedir}/ci-dependencies</workingDirectory>
                        </configuration>
                    </execution>
                    <execution>
                        <id>install-jmxri</id>
                        <inherited>false</inherited>
                        <phase>process-resources</phase>
                        <goals>
                            <goal>exec</goal>
                        </goals>
                        <configuration>
                            <executable>mvn</executable>
                            <arguments>
                                <argument>install:install-file</argument>
                                <argument>-Dfile=jmxri-1.2.1.jar</argument>
                                <argument>-DgroupId=com.sun.jmx</argument>
                                <argument>-DartifactId=jmxri</argument>
                                <argument>-Dversion=1.2.1</argument>
                                <argument>-Dpackaging=jar</argument>
                            </arguments>
                            <workingDirectory>${project.basedir}/ci-dependencies</workingDirectory>
                        </configuration>
                    </execution>
                    <execution>
                        <id>install-dubbox</id>
                        <inherited>false</inherited>
                        <phase>process-resources</phase>
                        <goals>
                            <goal>exec</goal>
                        </goals>
                        <configuration>
                            <executable>mvn</executable>
                            <arguments>
                                <argument>install:install-file</argument>
                                <argument>-Dfile=dubbox-2.8.4.jar</argument>
                                <argument>-DgroupId=com.alibaba</argument>
                                <argument>-DartifactId=dubbox</argument>
                                <argument>-Dversion=2.8.4</argument>
                                <argument>-Dpackaging=jar</argument>
                            </arguments>
                            <workingDirectory>${project.basedir}/ci-dependencies</workingDirectory>
                        </configuration>
                    </execution>
                </executions>
            </plugin>
            <plugin>
                <groupId>org.apache.maven.plugins</groupId>
                <artifactId>maven-compiler-plugin</artifactId>
                <configuration>
                    <source>${compiler.version}</source>
                    <target>${compiler.version}</target>
                    <encoding>${project.build.sourceEncoding}</encoding>
                </configuration>
                <version>3.6.1</version>
            </plugin>
            <plugin>
                <groupId>org.apache.maven.plugins</groupId>
                <artifactId>maven-resources-plugin</artifactId>
                <version>2.4.3</version>
                <configuration>
                    <encoding>${project.build.sourceEncoding}</encoding>
                </configuration>
            </plugin>
            <plugin>
                <groupId>com.spotify</groupId>
                <artifactId>docker-maven-plugin</artifactId>
                <version>${docker.plugin.version}</version>
                <configuration>
                    <skipDocker>true</skipDocker>
                </configuration>
            </plugin>
            <plugin>
                <!-- 源码插件 -->
                <groupId>org.apache.maven.plugins</groupId>
                <artifactId>maven-source-plugin</artifactId>
                <!-- 发布时自动将源码同时发布的配置 -->
                <executions>
                    <execution>
                        <id>attach-sources</id>
                        <phase>none</phase>
                        <goals>
                            <goal>jar</goal>
                        </goals>
                    </execution>
                </executions>
                <version>2.4</version>
            </plugin>
            <plugin>
                <groupId>org.codehaus.mojo</groupId>
                <artifactId>versions-maven-plugin</artifactId>
                <version>2.3</version>
            </plugin>
            <plugin>
                <groupId>org.eluder.coveralls</groupId>
                <artifactId>coveralls-maven-plugin</artifactId>
                <version>4.1.0</version>
                <configuration>
                    <repoToken>lSwNTzlZBFIz3fmFntWGtc6BUwgU7dlms</repoToken>
                    <sourceDirectories>
                        <sourceDirectory>${project.build.sourceDirectory}</sourceDirectory>
                    </sourceDirectories>
                </configuration>
            </plugin>
            <!-- 覆盖率 -->
            <plugin>
                <groupId>org.jacoco</groupId>
                <artifactId>jacoco-maven-plugin</artifactId>
                <version>0.7.9</version>
                <executions>
                    <execution>
                        <id>prepare-agent</id>
                        <goals>
                            <goal>prepare-agent</goal>
                        </goals>
                    </execution>
                </executions>
            </plugin>
            <plugin>
                <groupId>com.spotify</groupId>
                <artifactId>docker-maven-plugin</artifactId>
                <version>${docker.plugin.version}</version>
                <configuration>
                    <skipDocker>true</skipDocker>
                </configuration>
            </plugin>
            <plugin>
                <artifactId>maven-checkstyle-plugin</artifactId>
                <version>2.17</version>
                <executions>
                    <execution>
                        <id>validate</id>
                        <phase>validate</phase>
                        <configuration>
                            <configLocation>checkStyle.xml</configLocation>
                            <encoding>UTF-8</encoding>
                            <consoleOutput>true</consoleOutput>
                            <includeTestSourceDirectory>true</includeTestSourceDirectory>
                            <failsOnError>true</failsOnError>
                            <excludes>org/skywalking/apm/network/**/*.java,
                                org/skywalking/apm/collector/remote/grpc/**/*.java,
                                org/skywalking/apm/agent/core/context/ids/base64/*.java
                            </excludes>
                        </configuration>
                        <goals>
                            <goal>check</goal>
                        </goals>
                    </execution>
                </executions>
            </plugin>
        </plugins>
    </build>
</project><|MERGE_RESOLUTION|>--- conflicted
+++ resolved
@@ -23,11 +23,7 @@
 
     <groupId>org.skywalking</groupId>
     <artifactId>apm</artifactId>
-<<<<<<< HEAD
-    <version>3.3.0-2017</version>
-=======
     <version>5.0-2018-preview</version>
->>>>>>> e009fce2
 
     <developers>
         <developer>
