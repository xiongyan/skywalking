--- conflicted
+++ resolved
@@ -53,11 +53,8 @@
         <module>elastic-job-2.x-plugin</module>
         <module>mongodb-2.x-plugin</module>
         <module>httpasyncclient-4.x-plugin</module>
-<<<<<<< HEAD
+        <module>kafka-v1-plugin</module>
         <module>servicecomb-plugin</module>
-=======
-        <module>kafka-v1-plugin</module>
->>>>>>> c296ecf2
     </modules>
     <packaging>pom</packaging>
 
