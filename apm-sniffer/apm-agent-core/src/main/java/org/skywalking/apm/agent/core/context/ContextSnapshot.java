--- conflicted
+++ resolved
@@ -33,17 +33,13 @@
         List<DistributedTraceId> distributedTraceIds, int entryServiceId, String entryOperationName) {
         this.traceSegmentId = traceSegmentId;
         this.spanId = spanId;
-<<<<<<< HEAD
         this.primaryDistributedTraceId = distributedTraceIds.get(0);
-=======
-        this.distributedTraceIds = distributedTraceIds;
 
         if (entryServiceId == DictionaryUtil.nullValue()) {
             this.entryOperationName = "#" + entryOperationName;
         } else {
             this.entryOperationName = String.valueOf(entryServiceId);
         }
->>>>>>> bf9887b0
     }
 
     public DistributedTraceId getDistributedTraceId() {
@@ -61,16 +57,11 @@
     public boolean isValid() {
         return traceSegmentId != null
             && spanId > -1
-<<<<<<< HEAD
-            && primaryDistributedTraceId != null;
-=======
-            && distributedTraceIds != null
-            && distributedTraceIds.size() > 0
+            && primaryDistributedTraceId != null
             && !StringUtil.isEmpty(entryOperationName);
     }
 
     public String getEntryOperationName() {
         return entryOperationName;
->>>>>>> bf9887b0
     }
 }