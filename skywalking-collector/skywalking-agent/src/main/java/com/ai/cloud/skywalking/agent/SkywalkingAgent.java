package com.ai.cloud.skywalking.agent;

import com.ai.cloud.skywalking.agent.junction.SkyWalkingEnhanceMatcher;
import com.ai.cloud.skywalking.conf.AuthDesc;
import com.ai.cloud.skywalking.conf.Config;
import com.ai.cloud.skywalking.logging.LogManager;
import com.ai.cloud.skywalking.logging.Logger;
import com.ai.cloud.skywalking.plugin.*;
import com.ai.cloud.skywalking.plugin.boot.IBootPluginDefine;
import net.bytebuddy.agent.builder.AgentBuilder;
import net.bytebuddy.description.NamedElement;
import net.bytebuddy.description.type.TypeDescription;
import net.bytebuddy.dynamic.DynamicType;
import net.bytebuddy.matcher.ElementMatcher;

import java.io.File;
import java.lang.instrument.Instrumentation;
import java.net.URL;
import java.util.List;

public class SkywalkingAgent {

    private static       Logger               logger               = LogManager.getLogger(SkywalkingAgent.class);
    private static final PluginDefineCategory pluginDefineCategory = PluginDefineCategory.category(new PluginBootstrap().loadPlugins());

    public static void premain(String agentArgs, Instrumentation instrumentation) throws PluginException {
        initConfig();
        if (AuthDesc.isAuth()) {
            startBootPluginDefines(pluginDefineCategory.getBootPluginsDefines());

            new AgentBuilder.Default().type(myMatcher()).transform(new AgentBuilder.Transformer() {
                public DynamicType.Builder<?> transform(DynamicType.Builder<?> builder, TypeDescription typeDescription, ClassLoader classLoader) {
                    AbstractClassEnhancePluginDefine pluginDefine = pluginDefineCategory.findPluginDefine(typeDescription.getTypeName());
                    try {
                        return pluginDefine.define(builder);
                    } catch (Throwable e) {
                        logger.error("Failed to enhance plugin " + pluginDefine.getClass().getName(), e);
                        return builder;
                    }
                }
            }).installOn(instrumentation);

        }
    }

<<<<<<< HEAD
    private static ElementMatcher.Junction<NamedElement> exclusivePackageClass() {
        return enhanceClassMatcher();
    }

    private static <T extends NamedElement> ElementMatcher.Junction<T> enhanceClassMatcher() {
        return new SkyWalkingEnhanceMatcher<T>(pluginDefineCategory);
=======
    private static <T extends NamedElement> ElementMatcher.Junction<T> myMatcher() {
        return new SkyWalkingEnhanceMatcher<T>();
>>>>>>> aae50a34
    }


    public static void startBootPluginDefines(List<IBootPluginDefine> IBootPluginDefines) throws PluginException {
        for (IBootPluginDefine bootPluginDefine : IBootPluginDefines) {
            bootPluginDefine.boot();
        }
    }


    private static String generateLocationPath() {
        return SkywalkingAgent.class.getName().replaceAll("\\.", "/") + ".class";
    }


    private static void initConfig() {
        Config.SkyWalking.IS_PREMAIN_MODE = true;
        Config.SkyWalking.AGENT_BASE_PATH = initAgentBasePath();
    }

    private static String initAgentBasePath() {
        try {
            String urlString = SkywalkingAgent.class.getClassLoader().getSystemClassLoader().getResource(generateLocationPath()).toString();
            urlString = urlString.substring(urlString.indexOf("file:"), urlString.indexOf('!'));
            return new File(new URL(urlString).getFile()).getParentFile().getAbsolutePath();
        } catch (Exception e) {
            logger.error("Failed to init config .", e);
            return "";
        }
    }
}<|MERGE_RESOLUTION|>--- conflicted
+++ resolved
@@ -28,7 +28,7 @@
         if (AuthDesc.isAuth()) {
             startBootPluginDefines(pluginDefineCategory.getBootPluginsDefines());
 
-            new AgentBuilder.Default().type(myMatcher()).transform(new AgentBuilder.Transformer() {
+            new AgentBuilder.Default().type(enhanceClassMatcher()).transform(new AgentBuilder.Transformer() {
                 public DynamicType.Builder<?> transform(DynamicType.Builder<?> builder, TypeDescription typeDescription, ClassLoader classLoader) {
                     AbstractClassEnhancePluginDefine pluginDefine = pluginDefineCategory.findPluginDefine(typeDescription.getTypeName());
                     try {
@@ -43,17 +43,9 @@
         }
     }
 
-<<<<<<< HEAD
-    private static ElementMatcher.Junction<NamedElement> exclusivePackageClass() {
-        return enhanceClassMatcher();
-    }
 
     private static <T extends NamedElement> ElementMatcher.Junction<T> enhanceClassMatcher() {
         return new SkyWalkingEnhanceMatcher<T>(pluginDefineCategory);
-=======
-    private static <T extends NamedElement> ElementMatcher.Junction<T> myMatcher() {
-        return new SkyWalkingEnhanceMatcher<T>();
->>>>>>> aae50a34
     }
 
 
